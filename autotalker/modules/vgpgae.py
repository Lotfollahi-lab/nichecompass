--- conflicted
+++ resolved
@@ -51,14 +51,11 @@
         Number of source and target genes that are included in the gp mask.
     gene_expr_decoder_mask:
         Gene program mask for the gene expression decoder.
-<<<<<<< HEAD
-    conditions:
-        Conditions used for the conditional embedding.
-=======
     genes_idx:
         Index of genes in a concatenated vector of target and source genes that
         are in gps of the gp mask.
->>>>>>> c7bfa892
+    conditions:
+        Conditions used for the conditional embedding.
     conv_layer_encoder:
         Convolutional layer used in the graph encoder.
     encoder_n_attention_heads:
@@ -116,11 +113,8 @@
                  n_cond_embed: int,
                  n_output: int,
                  gene_expr_decoder_mask: torch.Tensor,
-<<<<<<< HEAD
+                 genes_idx: torch.Tensor,
                  conditions: list=[],
-=======
-                 genes_idx: torch.Tensor,
->>>>>>> c7bfa892
                  conv_layer_encoder: Literal["gcnconv", "gatv2conv"]="gcnconv",
                  encoder_n_attention_heads: int=4,
                  dropout_rate_encoder: float=0.,
