[build-system]
build-backend = "hatchling.build"
requires = ["hatchling"]

[project]
name = "nichecompass"
<<<<<<< HEAD
version = "0.2.0"
=======
version = "0.1.3"
>>>>>>> 46a63d04
description = "End-to-end analysis of spatial multi-omics data"
readme = "README.md"
requires-python = ">=3.9"
license = {file = "LICENSE"}
authors = [
    {name = "Sebastian Birk"},
]
maintainers = [
    {name = "Sebastian Birk", email = "sebastian.birk@outlook.com"},
]
urls.Documentation = "https://nichecompass.readthedocs.io/"
urls.Source = "https://github.com/Lotfollahi-lab/nichecompass"
urls.Home-page = "https://github.com/Lotfollahi-lab/nichecompass"
classifiers = [
  "Development Status :: 3 - Alpha",
  "Intended Audience :: Science/Research",
  "Natural Language :: English",
  "Programming Language :: Python :: 3.9",
  "Operating System :: POSIX :: Linux",
  "Topic :: Scientific/Engineering :: Bio-Informatics",
]
dependencies = [
    "mlflow>=1.28.0",
    "pyreadr>=0.4.6",
    "scanpy>=1.9.3,<1.10.0",
    "torch-geometric>=2.2.0",
    "omnipath>=1.0.7",
    "decoupler>=1.4.0",
]

[project.optional-dependencies]
dev = [
    "pre-commit",
    "twine>=4.0.2",
]
docs = [
    "docutils>=0.8,!=0.18.*,!=0.19.*",
    "sphinx>=4.1",
    "sphinx-book-theme>=1.0.0",
    "myst-nb",
    "myst-parser",
    "sphinxcontrib-bibtex>=1.0.0",
    "sphinx-autodoc-typehints",
    "sphinx_rtd_theme",
    "sphinxext-opengraph",
    "sphinx-copybutton",
    "sphinx-design",
    "sphinx-hoverxref",
    # For notebooks
    "ipykernel",
    "ipython",
    "pandas",
]
docsbuild = ["nichecompass[docs,optional]"]  # docs build dependencies
optional = [
    "nichecompass[benchmarking]",
    "nichecompass[multimodal]"
]  # all optional user functionality
tests = [
    "pytest",
    "coverage",
]
benchmarking = [
    "scib-metrics>=0.3.3",
    "pynndescent>=0.5.8",
    "scikit-misc>=0.3.0",
    "squidpy>=1.2.2",
    "jax==0.4.7",
    "jaxlib==0.4.7"
]
multimodal = [
    "scglue>=0.3.2",
]
tutorials = [
    "jupyter",
]
all = ["nichecompass[dev,docs,tests,benchmarking,multimodal,tutorials]"]

[tool.coverage.run]
source = ["nichecompass"]
omit = [
    "**/test_*.py",
]

[tool.pytest.ini_options]
testpaths = ["tests"]
xfail_strict = true
addopts = [
    "--import-mode=importlib",  # allow using test files with same name
]

[tool.ruff]
line-length = 120
src = ["src"]
extend-include = ["*.ipynb"]

[tool.ruff.format]
docstring-code-format = true

[tool.ruff.lint]
select = [
    "F",  # Errors detected by Pyflakes
    "E",  # Error detected by Pycodestyle
    "W",  # Warning detected by Pycodestyle
    "I",  # isort
    "D",  # pydocstyle
    "B",  # flake8-bugbear
    "TID",  # flake8-tidy-imports
    "C4",  # flake8-comprehensions
    "BLE",  # flake8-blind-except
    "UP",  # pyupgrade
    "RUF100",  # Report unused noqa directives
]
ignore = [
    # line too long -> we accept long comment lines; formatter gets rid of long code lines
    "E501",
    # Do not assign a lambda expression, use a def -> lambda expression assignments are convenient
    "E731",
    # allow I, O, l as variable names -> I is the identity matrix
    "E741",
    # Missing docstring in public package
    "D104",
    # Missing docstring in public module
    "D100",
    # Missing docstring in __init__
    "D107",
    # Errors from function calls in argument defaults. These are fine when the result is immutable.
    "B008",
    # __magic__ methods are are often self-explanatory, allow missing docstrings
    "D105",
    # first line should end with a period [Bug: doesn't work with single-line docstrings]
    "D400",
    # First line should be in imperative mood; try rephrasing
    "D401",
    ## Disable one in each pair of mutually incompatible rules
    # We don’t want a blank line before a class docstring
    "D203",
    # We want docstrings to start immediately after the opening triple quote
    "D213",
]

[tool.ruff.lint.pydocstyle]
convention = "numpy"

[tool.ruff.lint.per-file-ignores]
"docs/*" = ["I"]
"tests/*" = ["D"]
"*/__init__.py" = ["F401"]

[tool.cruft]
skip = [
    "tests",
    "src/**/__init__.py",
    "src/**/basic.py",
    "docs/api.md",
    "docs/changelog.md",
    "docs/references.bib",
    "docs/references.md",
    "docs/notebooks/example.ipynb",
]<|MERGE_RESOLUTION|>--- conflicted
+++ resolved
@@ -4,11 +4,7 @@
 
 [project]
 name = "nichecompass"
-<<<<<<< HEAD
 version = "0.2.0"
-=======
-version = "0.1.3"
->>>>>>> 46a63d04
 description = "End-to-end analysis of spatial multi-omics data"
 readme = "README.md"
 requires-python = ">=3.9"
